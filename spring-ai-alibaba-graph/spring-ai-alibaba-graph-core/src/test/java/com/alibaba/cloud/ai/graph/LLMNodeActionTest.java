package com.alibaba.cloud.ai.graph;

import com.alibaba.cloud.ai.dashscope.api.DashScopeApi;
import com.alibaba.cloud.ai.dashscope.chat.DashScopeChatModel;
<<<<<<< HEAD
import com.alibaba.cloud.ai.graph.node.LLMNodeAction;
import com.alibaba.cloud.ai.graph.state.NodeState;
=======
import com.alibaba.cloud.ai.dashscope.chat.DashScopeChatOptions;
import com.alibaba.cloud.ai.graph.node.llm.LLMNodeAction;
import com.alibaba.cloud.ai.graph.state.AgentState;
>>>>>>> b4247673
import com.alibaba.cloud.ai.graph.state.AppenderChannel;
import com.alibaba.cloud.ai.graph.state.Channel;
import com.alibaba.cloud.ai.graph.utils.CollectionsUtils;
import com.fasterxml.jackson.core.JsonProcessingException;
import com.fasterxml.jackson.databind.ObjectMapper;
import org.junit.jupiter.api.Test;
import org.springframework.ai.chat.messages.AssistantMessage;
import org.springframework.ai.chat.messages.UserMessage;
import org.springframework.ai.chat.prompt.PromptTemplate;
import org.springframework.ai.chat.prompt.SystemPromptTemplate;
import org.springframework.ai.model.ModelOptionsUtils;
import org.springframework.ai.model.function.FunctionCallback;
import org.springframework.ai.model.function.ToolCallHelper;
import org.springframework.beans.factory.annotation.Autowired;
import org.springframework.boot.test.context.SpringBootTest;
import org.springframework.boot.test.context.TestConfiguration;
import org.springframework.context.ApplicationContext;
import org.springframework.context.annotation.Bean;
import org.springframework.context.annotation.Configuration;
import org.springframework.context.annotation.Description;

import java.util.ArrayList;
import java.util.HashMap;
import java.util.List;
import java.util.Map;
import java.util.function.Function;

import static org.junit.jupiter.api.Assertions.assertEquals;

/**
 * @author 北极星
 * replace the DASHSCOPE_APIKEY to yours or set ENV
 */
@SpringBootTest(classes = {LLMNodeActionTest.class, LLMNodeActionTest.MockLawyer.class})
public class LLMNodeActionTest {

<<<<<<< HEAD
	@Test
	void init_llmNode() throws Exception {

		LLMNodeAction node = LLMNodeAction.builder(new DashScopeChatModel(new DashScopeApi("${DashScope_API-Key}")))
			// .withSysPrompt("You're a helpful assistant")
			// .withFunctions("LarkSuiteDocService")
			.build();
		Map message = node.apply(new MessagesState(
				Map.of("messages", List.of(new UserMessage("How do I use larksuite to create a doc ? ")))));
		assertEquals(1, message.size());

	}

	static class MessagesState extends NodeState {

		static Map<String, Channel<?>> SCHEMA = CollectionsUtils.mapOf("messages",
				AppenderChannel.<String>of(ArrayList::new));

		public MessagesState(Map<String, Object> initData) {
			super(initData);
		}

		int steps() {
			return value("steps", 0);
		}

		List<String> messages() {
			return this.<List<String>>value("messages").orElseThrow(() -> new RuntimeException("messages not found"));
		}

	}

=======
    @Autowired
    private ApplicationContext applicationContext;
    static class MockState extends AgentState{

        /**
         * Constructs an AgentState with the given initial data.
         *
         * @param initData the initial data for the agent state
         */
        public MockState(Map<String, Object> initData) {
            super(initData);
        }
    }

    @TestConfiguration
    static class MockLawyer{

        record ConsultRequest(String caseDetail){}

        record ConsultResponse(String consultResult){}

        @Bean("consultLawyer")
        @Description("Judge the case is guilty or innocent")
        public Function<ConsultRequest,ConsultResponse> consultLawyer(){
            return consultRequest -> {
                System.out.println("call the tool");
                return new ConsultResponse("guilty, because you're challenging the law!");
            };
        }
    }


    private MockState mockState(){
        Map<String, Object> initData = new HashMap<>();
        initData.put("type", "law");
        initData.put("llmName", "Law-Breaker");
        return new MockState(initData);
    }

    @Test
    public void testVariableRender() throws Exception {
        LLMNodeAction<MockState> node = LLMNodeAction.builder(new DashScopeChatModel(new DashScopeApi("${API_KEY}")))
                .withPromptTemplates(List.of(
                        new SystemPromptTemplate("You're a helpful {type} assistant"),
                        new PromptTemplate("If I step on an ant and kill it, am I breaking the law?")))
                .build();
        Map<String, Object> result = node.apply(mockState());
        assertEquals(1, result.size());
        System.out.println(result);

    }

    @Test
    public void testInputOutput() throws Exception{
        LLMNodeAction<MockState> nodeAction = LLMNodeAction.builder(new DashScopeChatModel(new DashScopeApi("${API_KEY}")))
                .withPromptTemplates(List.of(
                        new SystemPromptTemplate("Your name is {llmName}"),
                        new PromptTemplate("What's your name?")))
                // if the input Key is `type`, will throw an exception, indicating that `Missing variable names are [llmName]`
                .withInputKey("llmName")
                .withOutputKey("llmText")
                .build();
        Map<String, Object> result = nodeAction.apply(mockState());
        assertEquals(1, result.size());
        for (String outputKey : result.keySet()) {
            assertEquals("llmText", outputKey);
        }
        System.out.println(result);
    }

    @Test
    public void testFunctionCall() throws Exception{
        assert applicationContext.containsBean("consultLawyer") : "Bean 'consultLawyer' not found in application context.";
        // fixme this kind of function calling have issues: functionCallbackContext will be null dashscope
        LLMNodeAction<MockState> node = LLMNodeAction.builder(new DashScopeChatModel(new DashScopeApi("${API_KEY}")))
                .withPromptTemplates(List.of(
                        new SystemPromptTemplate("You're a assistant of a lower, you need to consult lawyer at first"),
                        new PromptTemplate("If I step on an ant and kill it, am I guilty?")))
                .withFunctions("consultLawyer")
                .build();

        Map<String, Object> result = node.apply(mockState());
        assertEquals(1, result.size());
        System.out.println(result);
    }
>>>>>>> b4247673
}<|MERGE_RESOLUTION|>--- conflicted
+++ resolved
@@ -2,36 +2,18 @@
 
 import com.alibaba.cloud.ai.dashscope.api.DashScopeApi;
 import com.alibaba.cloud.ai.dashscope.chat.DashScopeChatModel;
-<<<<<<< HEAD
-import com.alibaba.cloud.ai.graph.node.LLMNodeAction;
+import com.alibaba.cloud.ai.graph.node.llm.LLMNodeAction;
 import com.alibaba.cloud.ai.graph.state.NodeState;
-=======
-import com.alibaba.cloud.ai.dashscope.chat.DashScopeChatOptions;
-import com.alibaba.cloud.ai.graph.node.llm.LLMNodeAction;
-import com.alibaba.cloud.ai.graph.state.AgentState;
->>>>>>> b4247673
-import com.alibaba.cloud.ai.graph.state.AppenderChannel;
-import com.alibaba.cloud.ai.graph.state.Channel;
-import com.alibaba.cloud.ai.graph.utils.CollectionsUtils;
-import com.fasterxml.jackson.core.JsonProcessingException;
-import com.fasterxml.jackson.databind.ObjectMapper;
 import org.junit.jupiter.api.Test;
-import org.springframework.ai.chat.messages.AssistantMessage;
-import org.springframework.ai.chat.messages.UserMessage;
 import org.springframework.ai.chat.prompt.PromptTemplate;
 import org.springframework.ai.chat.prompt.SystemPromptTemplate;
-import org.springframework.ai.model.ModelOptionsUtils;
-import org.springframework.ai.model.function.FunctionCallback;
-import org.springframework.ai.model.function.ToolCallHelper;
 import org.springframework.beans.factory.annotation.Autowired;
 import org.springframework.boot.test.context.SpringBootTest;
 import org.springframework.boot.test.context.TestConfiguration;
 import org.springframework.context.ApplicationContext;
 import org.springframework.context.annotation.Bean;
-import org.springframework.context.annotation.Configuration;
 import org.springframework.context.annotation.Description;
 
-import java.util.ArrayList;
 import java.util.HashMap;
 import java.util.List;
 import java.util.Map;
@@ -46,43 +28,9 @@
 @SpringBootTest(classes = {LLMNodeActionTest.class, LLMNodeActionTest.MockLawyer.class})
 public class LLMNodeActionTest {
 
-<<<<<<< HEAD
-	@Test
-	void init_llmNode() throws Exception {
-
-		LLMNodeAction node = LLMNodeAction.builder(new DashScopeChatModel(new DashScopeApi("${DashScope_API-Key}")))
-			// .withSysPrompt("You're a helpful assistant")
-			// .withFunctions("LarkSuiteDocService")
-			.build();
-		Map message = node.apply(new MessagesState(
-				Map.of("messages", List.of(new UserMessage("How do I use larksuite to create a doc ? ")))));
-		assertEquals(1, message.size());
-
-	}
-
-	static class MessagesState extends NodeState {
-
-		static Map<String, Channel<?>> SCHEMA = CollectionsUtils.mapOf("messages",
-				AppenderChannel.<String>of(ArrayList::new));
-
-		public MessagesState(Map<String, Object> initData) {
-			super(initData);
-		}
-
-		int steps() {
-			return value("steps", 0);
-		}
-
-		List<String> messages() {
-			return this.<List<String>>value("messages").orElseThrow(() -> new RuntimeException("messages not found"));
-		}
-
-	}
-
-=======
     @Autowired
     private ApplicationContext applicationContext;
-    static class MockState extends AgentState{
+    static class MockState extends NodeState{
 
         /**
          * Constructs an AgentState with the given initial data.
@@ -121,7 +69,7 @@
 
     @Test
     public void testVariableRender() throws Exception {
-        LLMNodeAction<MockState> node = LLMNodeAction.builder(new DashScopeChatModel(new DashScopeApi("${API_KEY}")))
+        LLMNodeAction node = LLMNodeAction.builder(new DashScopeChatModel(new DashScopeApi("${API_KEY}")))
                 .withPromptTemplates(List.of(
                         new SystemPromptTemplate("You're a helpful {type} assistant"),
                         new PromptTemplate("If I step on an ant and kill it, am I breaking the law?")))
@@ -134,7 +82,7 @@
 
     @Test
     public void testInputOutput() throws Exception{
-        LLMNodeAction<MockState> nodeAction = LLMNodeAction.builder(new DashScopeChatModel(new DashScopeApi("${API_KEY}")))
+        LLMNodeAction nodeAction = LLMNodeAction.builder(new DashScopeChatModel(new DashScopeApi("${API_KEY}")))
                 .withPromptTemplates(List.of(
                         new SystemPromptTemplate("Your name is {llmName}"),
                         new PromptTemplate("What's your name?")))
@@ -154,7 +102,7 @@
     public void testFunctionCall() throws Exception{
         assert applicationContext.containsBean("consultLawyer") : "Bean 'consultLawyer' not found in application context.";
         // fixme this kind of function calling have issues: functionCallbackContext will be null dashscope
-        LLMNodeAction<MockState> node = LLMNodeAction.builder(new DashScopeChatModel(new DashScopeApi("${API_KEY}")))
+        LLMNodeAction node = LLMNodeAction.builder(new DashScopeChatModel(new DashScopeApi("${API_KEY}")))
                 .withPromptTemplates(List.of(
                         new SystemPromptTemplate("You're a assistant of a lower, you need to consult lawyer at first"),
                         new PromptTemplate("If I step on an ant and kill it, am I guilty?")))
@@ -165,5 +113,4 @@
         assertEquals(1, result.size());
         System.out.println(result);
     }
->>>>>>> b4247673
 }