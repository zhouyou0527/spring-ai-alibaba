/*
 * Copyright 2024-2025 the original author or authors.
 *
 * Licensed under the Apache License, Version 2.0 (the "License");
 * you may not use this file except in compliance with the License.
 * You may obtain a copy of the License at
 *
 *      https://www.apache.org/licenses/LICENSE-2.0
 *
 * Unless required by applicable law or agreed to in writing, software
 * distributed under the License is distributed on an "AS IS" BASIS,
 * WITHOUT WARRANTIES OR CONDITIONS OF ANY KIND, either express or implied.
 * See the License for the specific language governing permissions and
 * limitations under the License.
 */
package com.alibaba.cloud.ai.graph.node;

import com.alibaba.cloud.ai.graph.OverAllState;
import com.alibaba.cloud.ai.graph.action.NodeAction;
import com.alibaba.cloud.ai.graph.streaming.StreamingChatGenerator;
import org.springframework.ai.chat.client.ChatClient;
import org.springframework.ai.chat.client.advisor.api.Advisor;
import org.springframework.ai.chat.messages.Message;
import org.springframework.ai.chat.model.ChatResponse;
import org.springframework.ai.chat.prompt.ChatOptions;
import org.springframework.ai.chat.prompt.Prompt;
import org.springframework.ai.chat.prompt.PromptTemplate;
import org.springframework.ai.model.tool.ToolCallingChatOptions;
import org.springframework.ai.tool.ToolCallback;
import org.springframework.util.StringUtils;
import reactor.core.publisher.Flux;

import java.util.ArrayList;
import java.util.HashMap;
import java.util.List;
import java.util.Map;
<<<<<<< HEAD
import java.util.function.Function;
=======
import java.util.Objects;
>>>>>>> 76699a0b

public class LlmNode implements NodeAction {

	public static final String LLM_RESPONSE_KEY = "llm_response";

	private String systemPrompt;

	private String userPrompt;

	private ChatOptions chatOptions;

	private Map<String, Object> params = new HashMap<>();

	private List<Message> messages = new ArrayList<>();

	private List<Advisor> advisors = new ArrayList<>();

	private List<ToolCallback> toolCallbacks = new ArrayList<>();

	private String systemPromptKey;

	private String userPromptKey;

	private String paramsKey;

	private String messagesKey;

	private String outputKey;

	private ChatClient chatClient;

	private Boolean stream = Boolean.FALSE;

	public LlmNode() {
	}

	public LlmNode(String systemPrompt, String prompt, Map<String, Object> params, List<Message> messages,
			List<Advisor> advisors, List<ToolCallback> toolCallbacks, ChatClient chatClient, boolean stream) {
		this.systemPrompt = systemPrompt;
		this.userPrompt = prompt;
		this.params = params;
		this.messages = messages;
		this.advisors = advisors;
		this.toolCallbacks = toolCallbacks;
		this.chatClient = chatClient;
		this.stream = stream;
	}

	@Override
	public Map<String, Object> apply(OverAllState state) throws Exception {
		initNodeWithState(state);
<<<<<<< HEAD
		ChatResponse response = call();
		
		Map<String, Object> updatedState = new HashMap<>();
		updatedState.put("messages", response.getResult().getOutput());
		if (StringUtils.hasLength(this.outputKey)) {
			updatedState.put(this.outputKey, response.getResult().getOutput());
=======

		// add streaming support
		if (Boolean.TRUE.equals(stream)) {
			Flux<ChatResponse> chatResponseFlux = stream();
			var generator = StreamingChatGenerator.builder()
				.startingNode("llmNode")
				.startingState(state)
				.mapResult(response -> Map.of(StringUtils.hasLength(this.outputKey) ? this.outputKey : "messages",
						Objects.requireNonNull(response.getResult().getOutput())))
				.build(chatResponseFlux);
			return Map.of(StringUtils.hasLength(this.outputKey) ? this.outputKey : "messages", generator);
		}
		else {
			ChatResponse response = call();

			Map<String, Object> updatedState = new HashMap<>();
			updatedState.put("messages", response.getResult().getOutput());
			if (StringUtils.hasLength(this.outputKey)) {
				updatedState.put(this.outputKey, response.getResult().getOutput());
			}
			return updatedState;
>>>>>>> 76699a0b
		}
	}

	private void initNodeWithState(OverAllState state) {
		if (StringUtils.hasLength(userPromptKey)) {
			this.userPrompt = (String) state.value(userPromptKey).orElse(this.userPrompt);
		}
		if (StringUtils.hasLength(systemPromptKey)) {
			this.systemPrompt = (String) state.value(systemPromptKey).orElse(this.systemPrompt);
		}
		if (StringUtils.hasLength(paramsKey)) {
			this.params = (Map<String, Object>) state.value(paramsKey).orElse(this.params);
		}
		if (StringUtils.hasLength(messagesKey)) {
			this.messages = (List<Message>) state.value(messagesKey).orElse(this.messages);
		}
		if (StringUtils.hasLength(userPrompt) && !params.isEmpty()) {
			this.userPrompt = renderPromptTemplate(userPrompt, params);
		}
	}

	private String renderPromptTemplate(String prompt, Map<String, Object> params) {
		PromptTemplate promptTemplate = new PromptTemplate(prompt);
		return promptTemplate.render(params);
	}

	public Flux<ChatResponse> stream() {
		if (StringUtils.hasLength(systemPrompt) && StringUtils.hasLength(userPrompt)) {
			return chatClient.prompt()
				.system(systemPrompt)
				.user(userPrompt)
				.messages(messages)
				.advisors(advisors)
				.toolCallbacks(toolCallbacks)
				.stream()
				.chatResponse();
		}
		else {
			if (StringUtils.hasLength(systemPrompt)) {
				return chatClient.prompt()
					.system(systemPrompt)
					.messages(messages)
					.advisors(advisors)
					.toolCallbacks(toolCallbacks)
					.stream()
					.chatResponse();
			}
			else if (StringUtils.hasLength(userPrompt)) {
				return chatClient.prompt()
					.user(userPrompt)
					.messages(messages)
					.advisors(advisors)
					.toolCallbacks(toolCallbacks)
					.stream()
					.chatResponse();
			}
			else {
				return chatClient.prompt()
					.messages(messages)
					.advisors(advisors)
					.toolCallbacks(toolCallbacks)
					.stream()
					.chatResponse();
			}
		}
	}

	public ChatResponse call() {

		if (StringUtils.hasLength(systemPrompt) && StringUtils.hasLength(userPrompt)) {
			return chatClient.prompt()
				.system(systemPrompt)
				.user(userPrompt)
				.messages(messages)
				.advisors(advisors)
				.toolCallbacks(toolCallbacks)
				.call()
				.chatResponse();
		}
		else {
			if (StringUtils.hasLength(systemPrompt)) {
				return chatClient.prompt()
						.options(chatOptions)
					.system(systemPrompt)
					.messages(messages)
					.advisors(advisors)
					.toolCallbacks(toolCallbacks)
					.call()
					.chatResponse();
			}
			else if (StringUtils.hasLength(userPrompt)) {
				return chatClient.prompt()
						.options(chatOptions)
					.user(userPrompt)
					.messages(messages)
					.advisors(advisors)
					.toolCallbacks(toolCallbacks)
					.call()
					.chatResponse();
			}
			else {
				return chatClient.prompt()
						.options(chatOptions)
					.messages(messages)
					.advisors(advisors)
					.toolCallbacks(toolCallbacks)
					.call()
					.chatResponse();
			}
		}
	}

	public static Builder builder() {
		return new Builder();
	}

	public static class Builder {

		private String systemPromptTemplateKey;

		private String userPromptTemplateKey;

		private String paramsKey;

		private String messagesKey;

		private String outputKey;

		private ChatClient chatClient;

		private String userPromptTemplate;

		private String systemPromptTemplate;

		private Map<String, Object> params;

		private List<Message> messages;

		private List<Advisor> advisors;

		private List<ToolCallback> toolCallbacks;

<<<<<<< HEAD
		private ChatOptions chatOptions;
=======
		private Boolean stream;
>>>>>>> 76699a0b

		public Builder userPromptTemplate(String userPromptTemplate) {
			this.userPromptTemplate = userPromptTemplate;
			return this;
		}

		public Builder systemPromptTemplate(String systemPromptTemplate) {
			this.systemPromptTemplate = systemPromptTemplate;
			return this;
		}

		public Builder userPromptTemplateKey(String userPromptTemplateKey) {
			this.userPromptTemplateKey = userPromptTemplateKey;
			return this;
		}

		public Builder systemPromptTemplateKey(String systemPromptTemplateKey) {
			this.systemPromptTemplateKey = systemPromptTemplateKey;
			return this;
		}

		public Builder params(Map<String, String> params) {
			this.params = new HashMap<>(params);
			return this;
		}

		public Builder paramsKey(String paramsKey) {
			this.paramsKey = paramsKey;
			return this;
		}

		public Builder messagesKey(String messagesKey) {
			this.messagesKey = messagesKey;
			return this;
		}

		public Builder messages(List<Message> messages) {
			this.messages = messages;
			return this;
		}

		public Builder outputKey(String outputKey) {
			this.outputKey = outputKey;
			return this;
		}

		public Builder advisors(List<Advisor> advisors) {
			this.advisors = advisors;
			return this;
		}

		public Builder toolCallbacks(List<ToolCallback> toolCallbacks) {
			this.toolCallbacks = toolCallbacks;
			return this;
		}

		public Builder chatClient(ChatClient chatClient) {
			this.chatClient = chatClient;
			return this;
		}

<<<<<<< HEAD
		public Builder chatOptions(ChatOptions chatOptions) {
			this.chatOptions = chatOptions;
=======
		public Builder stream(Boolean stream) {
			this.stream = stream;
>>>>>>> 76699a0b
			return this;
		}

		public LlmNode build() {
			LlmNode llmNode = new LlmNode();
			llmNode.systemPrompt = this.systemPromptTemplate;
			llmNode.userPrompt = this.userPromptTemplate;
			llmNode.systemPromptKey = this.systemPromptTemplateKey;
			llmNode.userPromptKey = this.userPromptTemplateKey;
			llmNode.paramsKey = this.paramsKey;
			llmNode.messagesKey = this.messagesKey;
			llmNode.outputKey = this.outputKey;
			llmNode.stream = this.stream;
			if (this.params != null) {
				llmNode.params = this.params;
			}
			if (this.messages != null) {
				llmNode.messages = this.messages;
			}
			if (this.advisors != null) {
				llmNode.advisors = this.advisors;
			}
			if (this.toolCallbacks != null) {
				llmNode.toolCallbacks = this.toolCallbacks;
			}
			llmNode.chatClient = this.chatClient;
			llmNode.chatOptions = this.chatOptions;
			return llmNode;
		}

	}

}<|MERGE_RESOLUTION|>--- conflicted
+++ resolved
@@ -22,10 +22,7 @@
 import org.springframework.ai.chat.client.advisor.api.Advisor;
 import org.springframework.ai.chat.messages.Message;
 import org.springframework.ai.chat.model.ChatResponse;
-import org.springframework.ai.chat.prompt.ChatOptions;
-import org.springframework.ai.chat.prompt.Prompt;
 import org.springframework.ai.chat.prompt.PromptTemplate;
-import org.springframework.ai.model.tool.ToolCallingChatOptions;
 import org.springframework.ai.tool.ToolCallback;
 import org.springframework.util.StringUtils;
 import reactor.core.publisher.Flux;
@@ -34,11 +31,7 @@
 import java.util.HashMap;
 import java.util.List;
 import java.util.Map;
-<<<<<<< HEAD
-import java.util.function.Function;
-=======
 import java.util.Objects;
->>>>>>> 76699a0b
 
 public class LlmNode implements NodeAction {
 
@@ -47,8 +40,6 @@
 	private String systemPrompt;
 
 	private String userPrompt;
-
-	private ChatOptions chatOptions;
 
 	private Map<String, Object> params = new HashMap<>();
 
@@ -90,14 +81,6 @@
 	@Override
 	public Map<String, Object> apply(OverAllState state) throws Exception {
 		initNodeWithState(state);
-<<<<<<< HEAD
-		ChatResponse response = call();
-		
-		Map<String, Object> updatedState = new HashMap<>();
-		updatedState.put("messages", response.getResult().getOutput());
-		if (StringUtils.hasLength(this.outputKey)) {
-			updatedState.put(this.outputKey, response.getResult().getOutput());
-=======
 
 		// add streaming support
 		if (Boolean.TRUE.equals(stream)) {
@@ -119,7 +102,6 @@
 				updatedState.put(this.outputKey, response.getResult().getOutput());
 			}
 			return updatedState;
->>>>>>> 76699a0b
 		}
 	}
 
@@ -202,7 +184,6 @@
 		else {
 			if (StringUtils.hasLength(systemPrompt)) {
 				return chatClient.prompt()
-						.options(chatOptions)
 					.system(systemPrompt)
 					.messages(messages)
 					.advisors(advisors)
@@ -212,7 +193,6 @@
 			}
 			else if (StringUtils.hasLength(userPrompt)) {
 				return chatClient.prompt()
-						.options(chatOptions)
 					.user(userPrompt)
 					.messages(messages)
 					.advisors(advisors)
@@ -222,7 +202,6 @@
 			}
 			else {
 				return chatClient.prompt()
-						.options(chatOptions)
 					.messages(messages)
 					.advisors(advisors)
 					.toolCallbacks(toolCallbacks)
@@ -262,11 +241,7 @@
 
 		private List<ToolCallback> toolCallbacks;
 
-<<<<<<< HEAD
-		private ChatOptions chatOptions;
-=======
 		private Boolean stream;
->>>>>>> 76699a0b
 
 		public Builder userPromptTemplate(String userPromptTemplate) {
 			this.userPromptTemplate = userPromptTemplate;
@@ -328,13 +303,8 @@
 			return this;
 		}
 
-<<<<<<< HEAD
-		public Builder chatOptions(ChatOptions chatOptions) {
-			this.chatOptions = chatOptions;
-=======
 		public Builder stream(Boolean stream) {
 			this.stream = stream;
->>>>>>> 76699a0b
 			return this;
 		}
 
@@ -361,7 +331,6 @@
 				llmNode.toolCallbacks = this.toolCallbacks;
 			}
 			llmNode.chatClient = this.chatClient;
-			llmNode.chatOptions = this.chatOptions;
 			return llmNode;
 		}
 
