--- conflicted
+++ resolved
@@ -55,31 +55,18 @@
 	@Override
 	public void write(OverAllState object, ObjectOutput out) throws IOException {
 		String json = objectMapper.writeValueAsString(object);
-<<<<<<< HEAD
-		byte[] bytes = json.getBytes(StandardCharsets.UTF_8);
-		out.writeInt(bytes.length);
-		out.write(bytes);
-=======
 		byte[] jsonBytes = json.getBytes(StandardCharsets.UTF_8);
 		out.writeInt(jsonBytes.length);
 		out.write(jsonBytes);
->>>>>>> 76699a0b
 	}
 
 	@Override
 	public OverAllState read(ObjectInput in) throws IOException, ClassNotFoundException {
 		int length = in.readInt();
-<<<<<<< HEAD
-		byte[] bytes = new byte[length];
-		in.readFully(bytes);
-		String json = new String(bytes, StandardCharsets.UTF_8);
-		return objectMapper.readValue(json, OverAllState.class);
-=======
 		byte[] jsonBytes = new byte[length];
 		in.readFully(jsonBytes);
 		String json = new String(jsonBytes, StandardCharsets.UTF_8);
 		return objectMapper.readValue(json, getStateType());
->>>>>>> 76699a0b
 	}
 
 }