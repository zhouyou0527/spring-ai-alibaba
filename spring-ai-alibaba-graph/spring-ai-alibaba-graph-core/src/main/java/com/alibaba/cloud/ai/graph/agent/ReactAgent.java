/*
 * Copyright 2024-2025 the original author or authors.
 *
 * Licensed under the Apache License, Version 2.0 (the "License");
 * you may not use this file except in compliance with the License.
 * You may obtain a copy of the License at
 *
 *      https://www.apache.org/licenses/LICENSE-2.0
 *
 * Unless required by applicable law or agreed to in writing, software
 * distributed under the License is distributed on an "AS IS" BASIS,
 * WITHOUT WARRANTIES OR CONDITIONS OF ANY KIND, either express or implied.
 * See the License for the specific language governing permissions and
 * limitations under the License.
 */
package com.alibaba.cloud.ai.graph.agent;

import java.util.HashMap;
import java.util.List;
import java.util.Map;
import java.util.function.Function;

<<<<<<< HEAD
import com.alibaba.cloud.ai.graph.*;
=======
import com.alibaba.cloud.ai.graph.CompileConfig;
import com.alibaba.cloud.ai.graph.CompiledGraph;
import com.alibaba.cloud.ai.graph.KeyStrategy;
import com.alibaba.cloud.ai.graph.KeyStrategyFactory;
import com.alibaba.cloud.ai.graph.OverAllState;
import com.alibaba.cloud.ai.graph.StateGraph;
import com.alibaba.cloud.ai.graph.exception.GraphStateException;
>>>>>>> 76699a0b
import com.alibaba.cloud.ai.graph.action.AsyncNodeAction;
import com.alibaba.cloud.ai.graph.action.NodeAction;
import com.alibaba.cloud.ai.graph.exception.GraphStateException;
import com.alibaba.cloud.ai.graph.node.LlmNode;
import com.alibaba.cloud.ai.graph.node.ThinkNode;
import com.alibaba.cloud.ai.graph.node.ToolNode;
import com.alibaba.cloud.ai.graph.state.strategy.AppendStrategy;

import org.springframework.ai.chat.client.ChatClient;
import org.springframework.ai.chat.messages.AssistantMessage;
import org.springframework.ai.chat.messages.Message;
import org.springframework.ai.chat.messages.UserMessage;
import org.springframework.ai.chat.prompt.ChatOptions;
import org.springframework.ai.model.tool.ToolCallingChatOptions;
import org.springframework.ai.tool.ToolCallback;
import org.springframework.ai.tool.resolution.ToolCallbackResolver;

import static com.alibaba.cloud.ai.graph.StateGraph.END;
import static com.alibaba.cloud.ai.graph.StateGraph.START;
import static com.alibaba.cloud.ai.graph.action.AsyncEdgeAction.edge_async;
import static com.alibaba.cloud.ai.graph.action.AsyncNodeAction.node_async;

public class ReactAgent {

	private String name;

	private ThinkNode thinkNode;

	private ToolNode toolNode;

	private StateGraph graph;

	private CompiledGraph compiledGraph;

	private NodeAction preLlmHook;

	private NodeAction postLlmHook;

	private NodeAction preToolHook;

	private NodeAction postToolHook;

	private List<String> tools;

	private int max_iterations = 10;

	private int iterations = 0;

	private CompileConfig compileConfig;

	private KeyStrategyFactory keyStrategyFactory;

	private Function<OverAllState, Boolean> shouldContinueFunc;

<<<<<<< HEAD
	public ReactAgent() {
	}

	public ReactAgent(String name, ThinkNode thinkNode, List<ToolCallback> tools, int maxIterations, OverAllStateFactory overAllStateFactory,
=======
	private ReactAgent(String name, LlmNode llmNode, ToolNode toolNode, int maxIterations,
			KeyStrategyFactory keyStrategyFactory, CompileConfig compileConfig,
			Function<OverAllState, Boolean> shouldContinueFunc, NodeAction preLlmHook, NodeAction postLlmHook,
			NodeAction preToolHook, NodeAction postToolHook) throws GraphStateException {
		this.name = name;
		this.llmNode = llmNode;
		this.toolNode = toolNode;
		this.max_iterations = maxIterations;
		this.keyStrategyFactory = keyStrategyFactory;
		this.compileConfig = compileConfig;
		this.shouldContinueFunc = shouldContinueFunc;
		this.preLlmHook = preLlmHook;
		this.postLlmHook = postLlmHook;
		this.preToolHook = preToolHook;
		this.postToolHook = postToolHook;
		this.graph = initGraph();
	}

	public ReactAgent(LlmNode llmNode, ToolNode toolNode, int maxIterations, KeyStrategyFactory keyStrategyFactory,
>>>>>>> 76699a0b
			CompileConfig compileConfig, Function<OverAllState, Boolean> shouldContinueFunc)
			throws GraphStateException {
		this.name = name;
		this.thinkNode = thinkNode;
		this.toolNode = ToolNode.builder().toolCallbacks(tools).build();
		this.max_iterations = maxIterations;
		this.keyStrategyFactory = keyStrategyFactory;
		this.compileConfig = compileConfig;
		this.shouldContinueFunc = shouldContinueFunc;
		this.graph = initGraph();
	}

	public ReactAgent(String name, ChatClient chatClient, List<ToolCallback> tools, int maxIterations)
			throws GraphStateException {
		this.name = name;
		this.thinkNode = ThinkNode.builder().chatClient(chatClient).toolCallbacks(tools).messagesKey("messages").build();
		this.toolNode = ToolNode.builder().toolCallbacks(tools).build();
		this.max_iterations = maxIterations;
		this.graph = initGraph();
	}

	public ReactAgent(String name, ChatClient chatClient, List<ToolCallback> tools, int maxIterations,
			KeyStrategyFactory keyStrategyFactory, CompileConfig compileConfig,
			Function<OverAllState, Boolean> shouldContinueFunc) throws GraphStateException {
		this.name = name;
		this.thinkNode = ThinkNode.builder().chatClient(chatClient).toolCallbacks(tools).messagesKey("messages").build();
		this.toolNode = ToolNode.builder().toolCallbacks(tools).build();
		this.max_iterations = maxIterations;
		this.keyStrategyFactory = keyStrategyFactory;
		this.compileConfig = compileConfig;
		this.graph = initGraph();
	}

	public ReactAgent(String name, ChatClient chatClient, ToolCallbackResolver resolver, int maxIterations)
			throws GraphStateException {
		this.name = name;
		this.thinkNode = ThinkNode.builder()
			.chatClient(chatClient)
			// .userPromptTemplate(prompt)
			.messagesKey("messages")
			.build();
		this.toolNode = ToolNode.builder().toolCallbackResolver(resolver).build();
		this.max_iterations = maxIterations;
		this.graph = initGraph();
	}

	public ReactAgent(String name, ChatClient chatClient, ToolCallbackResolver resolver, int maxIterations,
			KeyStrategyFactory keyStrategyFactory, CompileConfig compileConfig,
			Function<OverAllState, Boolean> shouldContinueFunc) throws GraphStateException {
		this.name = name;
		this.thinkNode = ThinkNode.builder().chatClient(chatClient).messagesKey("messages").build();
		this.toolNode = ToolNode.builder().toolCallbackResolver(resolver).build();
		this.max_iterations = maxIterations;
		this.keyStrategyFactory = keyStrategyFactory;
		this.compileConfig = compileConfig;
		this.shouldContinueFunc = shouldContinueFunc;
		this.graph = initGraph();
	}

	public StateGraph getStateGraph() {
		return graph;
	}

	public CompiledGraph getCompiledGraph() throws GraphStateException {
		return compiledGraph;
	}

	public CompiledGraph getAndCompileGraph(CompileConfig compileConfig) throws GraphStateException {
		this.compiledGraph = getStateGraph().compile(compileConfig);
		return this.compiledGraph;
	}

	public CompiledGraph getAndCompileGraph() throws GraphStateException {
		if (this.compileConfig == null) {
			this.compiledGraph = getStateGraph().compile();
		}
		else {
			this.compiledGraph = getStateGraph().compile(this.compileConfig);
		}
		return this.compiledGraph;
	}

	public NodeAction asNodeAction(String inputKeyFromParent, String outputKeyToParent) {
		return new SubGraphNodeAdapter(inputKeyFromParent, outputKeyToParent, this.compiledGraph);
	}

	public AsyncNodeAction asAsyncNodeAction(String inputKeyFromParent, String outputKeyToParent) {
		if (this.compiledGraph == null) {
			throw new IllegalStateException("ReactAgent not compiled yet");
		}
		return node_async(new SubGraphNodeAdapter(inputKeyFromParent, outputKeyToParent, this.compiledGraph));
	}

	private StateGraph initGraph() throws GraphStateException {
		if (keyStrategyFactory == null) {
			this.keyStrategyFactory = () -> {
				HashMap<String, KeyStrategy> keyStrategyHashMap = new HashMap<>();
				keyStrategyHashMap.put("messages", new AppendStrategy());
				return keyStrategyHashMap;
			};
		}

<<<<<<< HEAD
		return new StateGraph(this.overAllStateFactory)
			.addNode("agent", node_async(this.thinkNode))
			.addNode("tool", node_async(this.toolNode))
			.addEdge(START, "agent")
			.addConditionalEdges("agent", edge_async(this::think), 
				Map.of("continue", "tool", "end", END))
			.addEdge("tool", "agent");
=======
		StateGraph graph = new StateGraph(name, this.keyStrategyFactory);

		if (preLlmHook != null) {
			graph.addNode("preLlm", node_async(preLlmHook));
		}
		graph.addNode("llm", node_async(this.llmNode));
		if (postLlmHook != null) {
			graph.addNode("postLlm", node_async(postLlmHook));
		}

		if (preToolHook != null) {
			graph.addNode("preTool", node_async(preToolHook));
		}
		graph.addNode("tool", node_async(this.toolNode));
		if (postToolHook != null) {
			graph.addNode("postTool", node_async(postToolHook));
		}

		if (preLlmHook != null) {
			graph.addEdge(START, "preLlm").addEdge("preLlm", "llm");
		}
		else {
			graph.addEdge(START, "llm");
		}

		if (postLlmHook != null) {
			graph.addEdge("llm", "postLlm")
				.addConditionalEdges("postLlm", edge_async(this::think),
						Map.of("continue", preToolHook != null ? "preTool" : "tool", "end", END));
		}
		else {
			graph.addConditionalEdges("llm", edge_async(this::think),
					Map.of("continue", preToolHook != null ? "preTool" : "tool", "end", END));
		}

		// 添加工具相关边
		if (preToolHook != null) {
			graph.addEdge("preTool", "tool");
		}
		if (postToolHook != null) {
			graph.addEdge("tool", "postTool").addEdge("postTool", preLlmHook != null ? "preLlm" : "llm");
		}
		else {
			graph.addEdge("tool", preLlmHook != null ? "preLlm" : "llm");
		}

		return graph;
>>>>>>> 76699a0b
	}

	private String think(OverAllState state) {
		if (iterations > max_iterations) {
			return "end";
		}

		if (shouldContinueFunc != null && !shouldContinueFunc.apply(state)) {
			return "end";
		}

		List<Message> messages = (List<Message>) state.value("messages").orElseThrow();
		AssistantMessage message = (AssistantMessage) messages.get(messages.size() - 1);
		if (message.hasToolCalls()) {
			return "continue";
		}

		return "end";
	}

	List<String> getTools() {
		return tools;
	}

	void setTools(List<String> tools) {
		this.tools = tools;
	}

	int getMax_iterations() {
		return max_iterations;
	}

	void setMax_iterations(int max_iterations) {
		this.max_iterations = max_iterations;
	}

	int getIterations() {
		return iterations;
	}

	void setIterations(int iterations) {
		this.iterations = iterations;
	}

	CompileConfig getCompileConfig() {
		return compileConfig;
	}

	void setCompileConfig(CompileConfig compileConfig) {
		this.compileConfig = compileConfig;
	}

	KeyStrategyFactory getKeyStrategyFactory() {
		return keyStrategyFactory;
	}

	void setOverAllStateFactory(KeyStrategyFactory keyStrategyFactory) {
		this.keyStrategyFactory = keyStrategyFactory;
	}

	Function<OverAllState, Boolean> getShouldContinueFunc() {
		return shouldContinueFunc;
	}

	void setShouldContinueFunc(Function<OverAllState, Boolean> shouldContinueFunc) {
		this.shouldContinueFunc = shouldContinueFunc;
	}

	void setName(String name) {
		this.name = name;
	}

	public static Builder builder() {
		return new Builder();
	}

	public static class Builder {

		private String name;

		private ChatClient chatClient;

		private List<ToolCallback> tools;

		private ToolCallbackResolver resolver;

		private NodeAction preLlmHook;

		private NodeAction postLlmHook;

		private int maxIterations = 10;

		private CompileConfig compileConfig;

		private KeyStrategyFactory keyStrategyFactory;

		private Function<OverAllState, Boolean> shouldContinueFunc;

		private NodeAction preLlmHook;

		private NodeAction postLlmHook;

		private NodeAction preToolHook;

		private NodeAction postToolHook;

		public Builder name(String name) {
			this.name = name;
			return this;
		}

		public Builder chatClient(ChatClient chatClient) {
			this.chatClient = chatClient;
			return this;
		}

		public Builder tools(List<ToolCallback> tools) {
			this.tools = tools;
			return this;
		}

		public Builder resolver(ToolCallbackResolver resolver) {
			this.resolver = resolver;
			return this;
		}

		public Builder maxIterations(int maxIterations) {
			this.maxIterations = maxIterations;
			return this;
		}

		public Builder state(KeyStrategyFactory keyStrategyFactory) {
			this.keyStrategyFactory = keyStrategyFactory;
			return this;
		}

		public Builder compileConfig(CompileConfig compileConfig) {
			this.compileConfig = compileConfig;
			return this;
		}

		public Builder shouldContinueFunction(Function<OverAllState, Boolean> shouldContinueFunc) {
			this.shouldContinueFunc = shouldContinueFunc;
			return this;
		}

		public Builder preLlmHook(NodeAction preLlmHook) {
			this.preLlmHook = preLlmHook;
			return this;
		}

		public Builder postLlmHook(NodeAction postLlmHook) {
			this.postLlmHook = postLlmHook;
			return this;
		}

<<<<<<< HEAD
		public ReactAgent build() throws GraphStateException {
			ReactAgent agent = new ReactAgent();
			agent.setName(name);
			agent.setMax_iterations(maxIterations);
			agent.setCompileConfig(compileConfig);
			agent.setOverAllStateFactory(allStateFactory);
			agent.setShouldContinueFunc(shouldContinueFunc);

			if (resolver != null) {
				agent.thinkNode = ThinkNode.builder().chatClient(chatClient)
						.preLlmHook(preLlmHook).postLlmHook(postLlmHook).messagesKey("messages").build();
				agent.toolNode = ToolNode.builder().toolCallbackResolver(resolver).build();
			}
			else if (tools != null) {
				agent.thinkNode = ThinkNode.builder().chatClient(chatClient)
						.preLlmHook(preLlmHook).postLlmHook(postLlmHook).toolCallbacks(tools)
						.messagesKey("messages").build();
				agent.toolNode = ToolNode.builder().toolCallbacks(tools).build();
			}

			agent.graph = agent.initGraph();
			return agent;
=======
		public Builder preToolHook(NodeAction preToolHook) {
			this.preToolHook = preToolHook;
			return this;
		}

		public Builder postToolHook(NodeAction postToolHook) {
			this.postToolHook = postToolHook;
			return this;
		}

		public ReactAgent build() throws GraphStateException {
			LlmNode llmNode = LlmNode.builder().chatClient(chatClient).messagesKey("messages").build();
			ToolNode toolNode = null;
			if (resolver != null) {
				toolNode = ToolNode.builder().toolCallbackResolver(resolver).build();
			}
			else if (tools != null) {
				toolNode = ToolNode.builder().toolCallbacks(tools).build();
			}
			else {
				throw new IllegalArgumentException("Either tools or resolver must be provided");
			}

			return new ReactAgent(name, llmNode, toolNode, maxIterations, keyStrategyFactory, compileConfig,
					shouldContinueFunc, preLlmHook, postLlmHook, preToolHook, postToolHook);
>>>>>>> 76699a0b
		}

	}

	public static class SubGraphNodeAdapter implements NodeAction {

		private String inputKeyFromParent;

		private String outputKeyToParent;

		private CompiledGraph childGraph;

		SubGraphNodeAdapter(String inputKeyFromParent, String outputKeyToParent, CompiledGraph childGraph) {
			this.inputKeyFromParent = inputKeyFromParent;
			this.outputKeyToParent = outputKeyToParent;
			this.childGraph = childGraph;
		}

		@Override
		public Map<String, Object> apply(OverAllState parentState) throws Exception {

			// prepare input for child graph
			String input = (String) parentState.value(inputKeyFromParent).orElseThrow();
			Message message = new UserMessage(input);
			List<Message> messages = List.of(message);

			// invoke child graph
			OverAllState childState = childGraph.invoke(Map.of("messages", messages)).get();

			// extract output from child graph
			List<Message> reactMessages = (List<Message>) childState.value("messages").orElseThrow();
			AssistantMessage assistantMessage = (AssistantMessage) reactMessages.get(reactMessages.size() - 1);
			String reactResult = assistantMessage.getText();

			// update parent state
			return Map.of(outputKeyToParent, reactResult);
		}

	}

}<|MERGE_RESOLUTION|>--- conflicted
+++ resolved
@@ -20,9 +20,6 @@
 import java.util.Map;
 import java.util.function.Function;
 
-<<<<<<< HEAD
-import com.alibaba.cloud.ai.graph.*;
-=======
 import com.alibaba.cloud.ai.graph.CompileConfig;
 import com.alibaba.cloud.ai.graph.CompiledGraph;
 import com.alibaba.cloud.ai.graph.KeyStrategy;
@@ -30,12 +27,9 @@
 import com.alibaba.cloud.ai.graph.OverAllState;
 import com.alibaba.cloud.ai.graph.StateGraph;
 import com.alibaba.cloud.ai.graph.exception.GraphStateException;
->>>>>>> 76699a0b
 import com.alibaba.cloud.ai.graph.action.AsyncNodeAction;
 import com.alibaba.cloud.ai.graph.action.NodeAction;
-import com.alibaba.cloud.ai.graph.exception.GraphStateException;
 import com.alibaba.cloud.ai.graph.node.LlmNode;
-import com.alibaba.cloud.ai.graph.node.ThinkNode;
 import com.alibaba.cloud.ai.graph.node.ToolNode;
 import com.alibaba.cloud.ai.graph.state.strategy.AppendStrategy;
 
@@ -43,8 +37,6 @@
 import org.springframework.ai.chat.messages.AssistantMessage;
 import org.springframework.ai.chat.messages.Message;
 import org.springframework.ai.chat.messages.UserMessage;
-import org.springframework.ai.chat.prompt.ChatOptions;
-import org.springframework.ai.model.tool.ToolCallingChatOptions;
 import org.springframework.ai.tool.ToolCallback;
 import org.springframework.ai.tool.resolution.ToolCallbackResolver;
 
@@ -57,11 +49,11 @@
 
 	private String name;
 
-	private ThinkNode thinkNode;
-
-	private ToolNode toolNode;
-
-	private StateGraph graph;
+	private final LlmNode llmNode;
+
+	private final ToolNode toolNode;
+
+	private final StateGraph graph;
 
 	private CompiledGraph compiledGraph;
 
@@ -85,12 +77,6 @@
 
 	private Function<OverAllState, Boolean> shouldContinueFunc;
 
-<<<<<<< HEAD
-	public ReactAgent() {
-	}
-
-	public ReactAgent(String name, ThinkNode thinkNode, List<ToolCallback> tools, int maxIterations, OverAllStateFactory overAllStateFactory,
-=======
 	private ReactAgent(String name, LlmNode llmNode, ToolNode toolNode, int maxIterations,
 			KeyStrategyFactory keyStrategyFactory, CompileConfig compileConfig,
 			Function<OverAllState, Boolean> shouldContinueFunc, NodeAction preLlmHook, NodeAction postLlmHook,
@@ -110,12 +96,10 @@
 	}
 
 	public ReactAgent(LlmNode llmNode, ToolNode toolNode, int maxIterations, KeyStrategyFactory keyStrategyFactory,
->>>>>>> 76699a0b
 			CompileConfig compileConfig, Function<OverAllState, Boolean> shouldContinueFunc)
 			throws GraphStateException {
-		this.name = name;
-		this.thinkNode = thinkNode;
-		this.toolNode = ToolNode.builder().toolCallbacks(tools).build();
+		this.llmNode = llmNode;
+		this.toolNode = toolNode;
 		this.max_iterations = maxIterations;
 		this.keyStrategyFactory = keyStrategyFactory;
 		this.compileConfig = compileConfig;
@@ -126,7 +110,7 @@
 	public ReactAgent(String name, ChatClient chatClient, List<ToolCallback> tools, int maxIterations)
 			throws GraphStateException {
 		this.name = name;
-		this.thinkNode = ThinkNode.builder().chatClient(chatClient).toolCallbacks(tools).messagesKey("messages").build();
+		this.llmNode = LlmNode.builder().chatClient(chatClient).messagesKey("messages").build();
 		this.toolNode = ToolNode.builder().toolCallbacks(tools).build();
 		this.max_iterations = maxIterations;
 		this.graph = initGraph();
@@ -136,7 +120,7 @@
 			KeyStrategyFactory keyStrategyFactory, CompileConfig compileConfig,
 			Function<OverAllState, Boolean> shouldContinueFunc) throws GraphStateException {
 		this.name = name;
-		this.thinkNode = ThinkNode.builder().chatClient(chatClient).toolCallbacks(tools).messagesKey("messages").build();
+		this.llmNode = LlmNode.builder().chatClient(chatClient).messagesKey("messages").build();
 		this.toolNode = ToolNode.builder().toolCallbacks(tools).build();
 		this.max_iterations = maxIterations;
 		this.keyStrategyFactory = keyStrategyFactory;
@@ -147,7 +131,7 @@
 	public ReactAgent(String name, ChatClient chatClient, ToolCallbackResolver resolver, int maxIterations)
 			throws GraphStateException {
 		this.name = name;
-		this.thinkNode = ThinkNode.builder()
+		this.llmNode = LlmNode.builder()
 			.chatClient(chatClient)
 			// .userPromptTemplate(prompt)
 			.messagesKey("messages")
@@ -161,7 +145,7 @@
 			KeyStrategyFactory keyStrategyFactory, CompileConfig compileConfig,
 			Function<OverAllState, Boolean> shouldContinueFunc) throws GraphStateException {
 		this.name = name;
-		this.thinkNode = ThinkNode.builder().chatClient(chatClient).messagesKey("messages").build();
+		this.llmNode = LlmNode.builder().chatClient(chatClient).messagesKey("messages").build();
 		this.toolNode = ToolNode.builder().toolCallbackResolver(resolver).build();
 		this.max_iterations = maxIterations;
 		this.keyStrategyFactory = keyStrategyFactory;
@@ -213,15 +197,6 @@
 			};
 		}
 
-<<<<<<< HEAD
-		return new StateGraph(this.overAllStateFactory)
-			.addNode("agent", node_async(this.thinkNode))
-			.addNode("tool", node_async(this.toolNode))
-			.addEdge(START, "agent")
-			.addConditionalEdges("agent", edge_async(this::think), 
-				Map.of("continue", "tool", "end", END))
-			.addEdge("tool", "agent");
-=======
 		StateGraph graph = new StateGraph(name, this.keyStrategyFactory);
 
 		if (preLlmHook != null) {
@@ -269,7 +244,6 @@
 		}
 
 		return graph;
->>>>>>> 76699a0b
 	}
 
 	private String think(OverAllState state) {
@@ -338,10 +312,6 @@
 		this.shouldContinueFunc = shouldContinueFunc;
 	}
 
-	void setName(String name) {
-		this.name = name;
-	}
-
 	public static Builder builder() {
 		return new Builder();
 	}
@@ -356,10 +326,6 @@
 
 		private ToolCallbackResolver resolver;
 
-		private NodeAction preLlmHook;
-
-		private NodeAction postLlmHook;
-
 		private int maxIterations = 10;
 
 		private CompileConfig compileConfig;
@@ -426,30 +392,6 @@
 			return this;
 		}
 
-<<<<<<< HEAD
-		public ReactAgent build() throws GraphStateException {
-			ReactAgent agent = new ReactAgent();
-			agent.setName(name);
-			agent.setMax_iterations(maxIterations);
-			agent.setCompileConfig(compileConfig);
-			agent.setOverAllStateFactory(allStateFactory);
-			agent.setShouldContinueFunc(shouldContinueFunc);
-
-			if (resolver != null) {
-				agent.thinkNode = ThinkNode.builder().chatClient(chatClient)
-						.preLlmHook(preLlmHook).postLlmHook(postLlmHook).messagesKey("messages").build();
-				agent.toolNode = ToolNode.builder().toolCallbackResolver(resolver).build();
-			}
-			else if (tools != null) {
-				agent.thinkNode = ThinkNode.builder().chatClient(chatClient)
-						.preLlmHook(preLlmHook).postLlmHook(postLlmHook).toolCallbacks(tools)
-						.messagesKey("messages").build();
-				agent.toolNode = ToolNode.builder().toolCallbacks(tools).build();
-			}
-
-			agent.graph = agent.initGraph();
-			return agent;
-=======
 		public Builder preToolHook(NodeAction preToolHook) {
 			this.preToolHook = preToolHook;
 			return this;
@@ -475,7 +417,6 @@
 
 			return new ReactAgent(name, llmNode, toolNode, maxIterations, keyStrategyFactory, compileConfig,
 					shouldContinueFunc, preLlmHook, postLlmHook, preToolHook, postToolHook);
->>>>>>> 76699a0b
 		}
 
 	}
