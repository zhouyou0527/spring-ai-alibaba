<?xml version="1.0" encoding="UTF-8"?>

<!--
   Copyright 2023-2024 the original author or authors.

   Licensed under the Apache License, Version 2.0 (the "License");
   you may not use this file except in compliance with the License.
   You may obtain a copy of the License at

        https://www.apache.org/licenses/LICENSE-2.0

   Unless required by applicable law or agreed to in writing, software
   distributed under the License is distributed on an "AS IS" BASIS,
   WITHOUT WARRANTIES OR CONDITIONS OF ANY KIND, either express or implied.
   See the License for the specific language governing permissions and
   limitations under the License.
-->

<project xmlns:xsi="http://www.w3.org/2001/XMLSchema-instance"
         xmlns="http://maven.apache.org/POM/4.0.0"
         xsi:schemaLocation="http://maven.apache.org/POM/4.0.0 http://maven.apache.org/xsd/maven-4.0.0.xsd">
    <modelVersion>4.0.0</modelVersion>
    <groupId>com.alibaba.cloud.ai</groupId>
    <artifactId>spring-ai-alibaba</artifactId>
    <version>${revision}</version>

    <packaging>pom</packaging>
    <url>https://github.com/alibaba/spring-ai-alibaba</url>

    <name>Spring AI Alibaba</name>
    <description>Building AI applications with Spring Boot</description>

    <modules>
        <module>spring-ai-alibaba-core</module>
        <module>spring-ai-alibaba-starter</module>
        <module>spring-ai-alibaba-autoconfigure</module>
<<<<<<< HEAD
		<module>spring-ai-alibaba-studio</module>
		<module>spring-ai-alibaba-graph</module>
	</modules>

	<properties>
		<revision>1.0.0-M3.workflow-SNAPSHOT</revision>
=======
		<module>community/plugins/spring-ai-alibaba-starter-plugin-time</module>
		<module>community/plugins/spring-ai-alibaba-starter-plugin-baidusearch</module>
		<module>community/plugins/spring-ai-alibaba-starter-plugin-bingsearch</module>
		<module>community/plugins/spring-ai-alibaba-starter-plugin-dingtalk</module>
		<module>community/plugins/spring-ai-alibaba-starter-plugin-gaode</module>
        <module>community/plugins/spring-ai-alibaba-starter-plugin-weather</module>
        <module>community/plugins/spring-ai-alibaba-starter-plugin-larksuite</module>

		<module>community/document-readers/github-reader</module>
		<module>community/document-readers/poi-document-reader</module>
        <module>community/document-readers/tencent-cos-reader</module>
    </modules>

    <properties>
        <revision>1.0.0-M3.2</revision>
>>>>>>> 1bf628c2

        <project.build.sourceEncoding>UTF-8</project.build.sourceEncoding>
        <project.reporting.outputEncoding>UTF-8</project.reporting.outputEncoding>
        <java.version>17</java.version>
        <maven.compiler.source>17</maven.compiler.source>
        <maven.compiler.target>17</maven.compiler.target>

<<<<<<< HEAD
		<spring-boot.version>3.3.3</spring-boot.version>
		<springdoc-openapi.version>2.6.0</springdoc-openapi.version>
=======
        <spring-boot.version>3.3.3</spring-boot.version>
>>>>>>> 1bf628c2

        <!-- Spring AI -->
        <spring-ai.version>1.0.0-M3</spring-ai.version>
        <dashscope-sdk-java.version>2.15.1</dashscope-sdk-java.version>

        <!-- plugin versions -->
        <maven-compiler-plugin.version>3.11.0</maven-compiler-plugin.version>
        <maven-surefire-plugin.version>3.1.2</maven-surefire-plugin.version>
        <maven-failsafe-plugin.version>3.1.2</maven-failsafe-plugin.version>
        <maven-javadoc-plugin.version>3.5.0</maven-javadoc-plugin.version>
        <maven-source-plugin.version>3.3.0</maven-source-plugin.version>
        <jacoco-maven-plugin.version>0.8.10</jacoco-maven-plugin.version>
        <flatten-maven-plugin.version>1.5.0</flatten-maven-plugin.version>
        <maven-deploy-plugin.version>3.1.1</maven-deploy-plugin.version>
        <asciidoctor-maven-plugin.version>2.2.3</asciidoctor-maven-plugin.version>
        <maven-assembly-plugin.version>3.7.0</maven-assembly-plugin.version>
        <maven-dependency-plugin.version>3.5.0</maven-dependency-plugin.version>
        <maven-site-plugin.version>4.0.0-M13</maven-site-plugin.version>
        <maven-project-info-reports-plugin.version>3.4.5</maven-project-info-reports-plugin.version>
        <maven-jar-plugin.version>3.3.0</maven-jar-plugin.version>
        <spring-javaformat-maven-plugin.version>0.0.39</spring-javaformat-maven-plugin.version>
        <maven-gpg-plugin.version>3.0.1</maven-gpg-plugin.version>
    </properties>

    <dependencyManagement>
        <dependencies>
            <dependency>
                <groupId>com.alibaba</groupId>
                <artifactId>dashscope-sdk-java</artifactId>
                <version>${dashscope-sdk-java.version}</version>
                <exclusions>
                    <exclusion>
                        <groupId>org.slf4j</groupId>
                        <artifactId>slf4j-api</artifactId>
                    </exclusion>
                    <exclusion>
                        <groupId>org.slf4j</groupId>
                        <artifactId>slf4j-simple</artifactId>
                    </exclusion>
                </exclusions>
            </dependency>
            <dependency>
                <groupId>org.springframework.boot</groupId>
                <artifactId>spring-boot-dependencies</artifactId>
                <version>${spring-boot.version}</version>
                <type>pom</type>
                <scope>import</scope>
            </dependency>
            <dependency>
                <groupId>org.springframework.ai</groupId>
                <artifactId>spring-ai-bom</artifactId>
                <version>${spring-ai.version}</version>
                <type>pom</type>
                <scope>import</scope>
            </dependency>
        </dependencies>
    </dependencyManagement>

    <organization>
        <name>Alibaba Cloud Inc.</name>
        <url>https://sca.aliyun.com/ai</url>
    </organization>
    <scm>
        <url>https://github.com/alibaba/spring-ai-alibaba</url>
        <connection>git://github.com/alibaba/spring-ai-alibaba.git</connection>
        <developerConnection>git@github.com:alibaba/spring-ai-alibaba.git</developerConnection>
    </scm>
    <issueManagement>
        <system>Github Issues</system>
        <url>https://github.com/alibaba/spring-ai-alibaba/issues</url>
    </issueManagement>
    <ciManagement>
        <system>Github Actions</system>
        <url>https://github.com/alibaba/spring-ai-alibaba/actions</url>
    </ciManagement>
    <licenses>
        <license>
            <name>Apache 2.0</name>
            <url>https://www.apache.org/licenses/LICENSE-2.0.txt</url>
            <distribution>repo</distribution>
        </license>
    </licenses>
    <developers>
        <developer>
            <id>chickenlj</id>
            <name>Jun Liu</name>
            <email>ken.lj.hz@gmail.com</email>
            <organization>Alibaba Cloud</organization>
            <organizationUrl>https://aliyun.com</organizationUrl>
        </developer>
    </developers>

    <build>
        <plugins>
            <plugin>
                <groupId>io.spring.javaformat</groupId>
                <artifactId>spring-javaformat-maven-plugin</artifactId>
                <version>${spring-javaformat-maven-plugin.version}</version>
                <executions>
                    <execution>
                        <phase>validate</phase>
                        <inherited>true</inherited>
                        <goals>
                            <goal>validate</goal>
                        </goals>
                    </execution>
                </executions>
            </plugin>
            <plugin>
                <groupId>org.apache.maven.plugins</groupId>
                <artifactId>maven-site-plugin</artifactId>
                <version>${maven-site-plugin.version}</version>
            </plugin>
            <plugin>
                <groupId>org.apache.maven.plugins</groupId>
                <artifactId>maven-compiler-plugin</artifactId>
                <version>${maven-compiler-plugin.version}</version>
                <configuration>
                    <release>${java.version}</release>
                    <compilerArgs>
                        <compilerArg>-parameters</compilerArg>
                    </compilerArgs>
                </configuration>
            </plugin>
            <plugin>
                <groupId>org.apache.maven.plugins</groupId>
                <artifactId>maven-surefire-plugin</artifactId>
                <version>${maven-surefire-plugin.version}</version>
                <configuration>
                    <argLine>${surefireArgLine}</argLine>
                </configuration>
            </plugin>
            <plugin>
                <groupId>org.apache.maven.plugins</groupId>
                <artifactId>maven-jar-plugin</artifactId>
                <version>${maven-jar-plugin.version}</version>
                <configuration>
                    <archive>
                        <manifestEntries>
                            <Implementation-Title>${project.artifactId}</Implementation-Title>
                            <Implementation-Version>${project.version}</Implementation-Version>
                        </manifestEntries>
                    </archive>
                </configuration>
            </plugin>
            <plugin>
                <groupId>org.codehaus.mojo</groupId>
                <artifactId>flatten-maven-plugin</artifactId>
                <version>${flatten-maven-plugin.version}</version>
                <executions>
                    <execution>
                        <id>flatten</id>
                        <phase>process-resources</phase>
                        <goals>
                            <goal>flatten</goal>
                        </goals>
                        <configuration>
                            <updatePomFile>true</updatePomFile>
                            <flattenMode>ossrh</flattenMode>
                            <pomElements>
                                <distributionManagement>remove</distributionManagement>
                                <dependencyManagement>remove</dependencyManagement>
                                <repositories>remove</repositories>
                                <scm>keep</scm>
                                <url>keep</url>
                                <organization>resolve</organization>
                            </pomElements>
                        </configuration>
                    </execution>
                    <execution>
                        <id>clean</id>
                        <phase>clean</phase>
                        <goals>
                            <goal>clean</goal>
                        </goals>
                    </execution>
                </executions>
            </plugin>
            <plugin>
                <groupId>org.apache.maven.plugins</groupId>
                <artifactId>maven-deploy-plugin</artifactId>
                <version>${maven-deploy-plugin.version}</version>
            </plugin>
        </plugins>
    </build>

    <profiles>
        <profile>
            <id>license</id>
            <activation>
                <activeByDefault>false</activeByDefault>
            </activation>
            <build>
                <plugins>
                    <plugin>
                        <groupId>com.mycila</groupId>
                        <artifactId>license-maven-plugin</artifactId>
                        <version>4.1</version>
                        <executions>
                            <execution>
                                <phase>validate</phase>
                                <goals>
                                    <goal>check</goal>
                                </goals>
                            </execution>
                        </executions>
                        <configuration>
                            <properties>
                                <owner>the original author or authors.</owner>
                                <email/>
                                <year>2024</year>
                            </properties>
                            <licenseSets>
                                <licenseSet>
                                    <inlineHeader>
                                        <!-- @formatter:off -->
										Copyright 2024 - ${year} the original author or authors.

										Licensed under the Apache License, Version 2.0 (the "License");
										you may not use this file except in compliance with the License.
										You may obtain a copy of the License at

										https://www.apache.org/licenses/LICENSE-2.0

										Unless required by applicable law or agreed to in writing, software
										distributed under the License is distributed on an "AS IS" BASIS,
										WITHOUT WARRANTIES OR CONDITIONS OF ANY KIND, either express or implied.
										See the License for the specific language governing permissions and
										limitations under the License.
										<!-- @formatter:on -->
                                    </inlineHeader>
                                    <excludes>
                                        <exclude>**/.antlr/**</exclude>
                                        <exclude>**/aot.factories</exclude>
                                        <exclude>**/.sdkmanrc</exclude>
                                        <exclude>**/*.adoc</exclude>
                                        <exclude>**/*.puml</exclude>
                                        <exclude>**/pom.xml</exclude>
                                        <exclude>**/*.properties</exclude>
                                        <exclude>**/*.yaml</exclude>
                                        <exclude>**/*.yml</exclude>
                                        <exclude>**/*.map</exclude>
                                        <exclude>**/*.html</exclude>
                                        <exclude>**/*.xhtml</exclude>
                                        <exclude>**/*.jsp</exclude>
                                        <exclude>**/*.js</exclude>
                                        <exclude>**/*.css</exclude>
                                        <exclude>**/*.txt</exclude>
                                        <exclude>**/*.xjb</exclude>
                                        <exclude>**/*.ftl</exclude>
                                        <exclude>**/*.xsd</exclude>
                                        <exclude>**/*.xml</exclude>
                                        <exclude>**/*.sh</exclude>
                                        <exclude>**/generated/**</exclude>
                                        <exclude>**/Dockerfile</exclude>
                                    </excludes>
                                </licenseSet>
                            </licenseSets>
                        </configuration>
                    </plugin>

                </plugins>
            </build>
        </profile>
        <profile>
            <id>javadoc</id>
            <activation>
                <activeByDefault>false</activeByDefault>
            </activation>
            <build>
                <plugins>
                    <plugin>
                        <groupId>org.apache.maven.plugins</groupId>
                        <artifactId>maven-javadoc-plugin</artifactId>
                        <version>${maven-javadoc-plugin.version}</version>
                        <configuration>
                            <excludePackageNames>
                                org.springframework.ai.sample.*,org.springframework.ai.testcontainers.service.connection.*
                            </excludePackageNames>
                            <overview>${project.basedir}/spring-ai-docs/src/main/javadoc/overview.html</overview>
                            <detectJavaApiLink>false</detectJavaApiLink>
                            <doclint>none</doclint>
                            <!--							<doclint>all,-missing</doclint>-->
                            <quiet>true</quiet>
                        </configuration>
                        <executions>
                            <execution>
                                <id>generate-javadocs</id>
                                <phase>package</phase>
                                <goals>
                                    <goal>jar</goal>
                                </goals>
                            </execution>
                            <execution>
                                <id>generate-aggregate-javadocs</id>
                                <phase>package</phase>
                                <goals>
                                    <goal>aggregate</goal>
                                </goals>
                            </execution>
                        </executions>
                    </plugin>
                </plugins>
            </build>
        </profile>
        <profile>
            <id>integration-tests</id>
            <activation>
                <activeByDefault>false</activeByDefault>
            </activation>
            <build>
                <plugins>
                    <plugin>
                        <groupId>org.apache.maven.plugins</groupId>
                        <artifactId>maven-failsafe-plugin</artifactId>
                        <version>${maven-failsafe-plugin.version}</version>
                        <executions>
                            <execution>
                                <goals>
                                    <goal>integration-test</goal>
                                    <goal>verify</goal>
                                </goals>
                            </execution>
                        </executions>
                    </plugin>
                </plugins>
            </build>
        </profile>
        <profile>
            <id>test-coverage</id>
            <build>
                <plugins>
                    <plugin>
                        <groupId>org.jacoco</groupId>
                        <artifactId>jacoco-maven-plugin</artifactId>
                        <version>${jacoco-maven-plugin.version}</version>
                        <executions>
                            <execution>
                                <id>prepare-agent</id>
                                <goals>
                                    <goal>prepare-agent</goal>
                                </goals>
                            </execution>
                            <execution>
                                <id>report</id>
                                <goals>
                                    <goal>report</goal>
                                </goals>
                            </execution>
                        </executions>
                    </plugin>
                </plugins>
            </build>
        </profile>
        <profile>
            <id>release</id>
            <build>
                <plugins>
                    <plugin>
                        <groupId>org.apache.maven.plugins</groupId>
                        <artifactId>maven-source-plugin</artifactId>
                        <version>${maven-source-plugin.version}</version>
                        <executions>
                            <execution>
                                <phase>package</phase>
                                <goals>
                                    <goal>jar-no-fork</goal>
                                </goals>
                            </execution>
                        </executions>
                    </plugin>
                    <plugin>
                        <groupId>org.apache.maven.plugins</groupId>
                        <artifactId>maven-javadoc-plugin</artifactId>
                        <version>${maven-javadoc-plugin.version}</version>
                        <configuration>
                            <doclint>all,-missing</doclint>
                        </configuration>
                        <executions>
                            <execution>
                                <phase>package</phase>
                                <goals>
                                    <goal>jar</goal>
                                </goals>
                            </execution>
                        </executions>
                    </plugin>

                    <plugin>
                        <groupId>org.apache.maven.plugins</groupId>
                        <artifactId>maven-gpg-plugin</artifactId>
                        <version>${maven-gpg-plugin.version}</version>
                        <executions>
                            <execution>
                                <phase>verify</phase>
                                <goals>
                                    <goal>sign</goal>
                                </goals>
                            </execution>
                        </executions>
                    </plugin>

                    <plugin>
                        <groupId>org.codehaus.mojo</groupId>
                        <artifactId>flatten-maven-plugin</artifactId>
                        <version>${flatten-maven-plugin.version}</version>
                        <configuration>
                            <updatePomFile>true</updatePomFile>
                            <flattenMode>resolveCiFriendliesOnly</flattenMode>
                        </configuration>
                        <executions>
                            <execution>
                                <id>flatten</id>
                                <phase>process-resources</phase>
                                <goals>
                                    <goal>flatten</goal>
                                </goals>
                            </execution>
                            <execution>
                                <id>flatten.clean</id>
                                <phase>clean</phase>
                                <goals>
                                    <goal>clean</goal>
                                </goals>
                            </execution>
                        </executions>
                    </plugin>
                </plugins>
            </build>

            <distributionManagement>
                <snapshotRepository>
                    <id>sonatype-nexus-snapshots</id>
                    <name>Sonatype Nexus Snapshots</name>
                    <url>https://oss.sonatype.org/content/repositories/snapshots/</url>
                </snapshotRepository>
                <repository>
                    <id>sonatype-nexus-staging</id>
                    <name>Nexus Release Repository</name>
                    <url>https://oss.sonatype.org/service/local/staging/deploy/maven2/</url>
                </repository>
            </distributionManagement>
        </profile>
    </profiles>

    <repositories>
        <repository>
            <id>spring-milestones</id>
            <name>Spring Milestones</name>
            <url>https://repo.spring.io/milestone</url>
            <snapshots>
                <enabled>false</enabled>
            </snapshots>
        </repository>
    </repositories>

</project><|MERGE_RESOLUTION|>--- conflicted
+++ resolved
@@ -34,14 +34,9 @@
         <module>spring-ai-alibaba-core</module>
         <module>spring-ai-alibaba-starter</module>
         <module>spring-ai-alibaba-autoconfigure</module>
-<<<<<<< HEAD
 		<module>spring-ai-alibaba-studio</module>
 		<module>spring-ai-alibaba-graph</module>
-	</modules>
-
-	<properties>
-		<revision>1.0.0-M3.workflow-SNAPSHOT</revision>
-=======
+
 		<module>community/plugins/spring-ai-alibaba-starter-plugin-time</module>
 		<module>community/plugins/spring-ai-alibaba-starter-plugin-baidusearch</module>
 		<module>community/plugins/spring-ai-alibaba-starter-plugin-bingsearch</module>
@@ -55,9 +50,8 @@
         <module>community/document-readers/tencent-cos-reader</module>
     </modules>
 
-    <properties>
-        <revision>1.0.0-M3.2</revision>
->>>>>>> 1bf628c2
+	<properties>
+		<revision>1.0.0-M3.workflow-SNAPSHOT</revision>
 
         <project.build.sourceEncoding>UTF-8</project.build.sourceEncoding>
         <project.reporting.outputEncoding>UTF-8</project.reporting.outputEncoding>
@@ -65,12 +59,8 @@
         <maven.compiler.source>17</maven.compiler.source>
         <maven.compiler.target>17</maven.compiler.target>
 
-<<<<<<< HEAD
 		<spring-boot.version>3.3.3</spring-boot.version>
 		<springdoc-openapi.version>2.6.0</springdoc-openapi.version>
-=======
-        <spring-boot.version>3.3.3</spring-boot.version>
->>>>>>> 1bf628c2
 
         <!-- Spring AI -->
         <spring-ai.version>1.0.0-M3</spring-ai.version>
