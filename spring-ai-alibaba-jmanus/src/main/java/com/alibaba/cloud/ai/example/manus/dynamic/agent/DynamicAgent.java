/*
 * Copyright 2025 the original author or authors.
 *
 * Licensed under the Apache License, Version 2.0 (the "License");
 * you may not use this file except in compliance with the License.
 * You may obtain a copy of the License at
 *
 *      https://www.apache.org/licenses/LICENSE-2.0
 *
 * Unless required by applicable law or agreed to in writing, software
 * distributed under the License is distributed on an "AS IS" BASIS,
 * WITHOUT WARRANTIES OR CONDITIONS OF ANY KIND, either express or implied.
 * See the License for the specific language governing permissions and
 * limitations under the License.
 */
package com.alibaba.cloud.ai.example.manus.dynamic.agent;

import java.time.LocalDateTime;
import java.util.ArrayList;
import java.util.Arrays;
import java.util.Collections;
import java.util.HashMap;
import java.util.List;
import java.util.Map;
import java.util.concurrent.TimeUnit;
import java.util.stream.Collectors;

import com.alibaba.cloud.ai.example.manus.planning.service.UserInputService;
import io.micrometer.common.util.StringUtils;
import org.slf4j.Logger;
import org.slf4j.LoggerFactory;
import org.springframework.ai.chat.client.ChatClient;
import org.springframework.ai.chat.memory.ChatMemory;
import org.springframework.ai.chat.messages.AssistantMessage.ToolCall;
import org.springframework.ai.chat.messages.Message;
import org.springframework.ai.chat.messages.SystemMessage;
import org.springframework.ai.chat.messages.ToolResponseMessage;
import org.springframework.ai.chat.messages.UserMessage;
import org.springframework.ai.chat.model.ChatResponse;
import org.springframework.ai.chat.prompt.ChatOptions;
import org.springframework.ai.chat.prompt.Prompt;
import org.springframework.ai.chat.prompt.PromptTemplate;
import org.springframework.ai.chat.prompt.SystemPromptTemplate;
import org.springframework.ai.model.tool.ToolCallingChatOptions;
import org.springframework.ai.model.tool.ToolCallingManager;
import org.springframework.ai.model.tool.ToolExecutionResult;
import org.springframework.ai.tool.ToolCallback;

import com.alibaba.cloud.ai.example.manus.agent.AgentState;
import com.alibaba.cloud.ai.example.manus.agent.ReActAgent;
import com.alibaba.cloud.ai.example.manus.config.ManusProperties;
import com.alibaba.cloud.ai.example.manus.llm.LlmService;
import com.alibaba.cloud.ai.example.manus.planning.PlanningFactory.ToolCallBackContext;
import com.alibaba.cloud.ai.example.manus.planning.executor.PlanExecutor;
import com.alibaba.cloud.ai.example.manus.recorder.PlanExecutionRecorder;
import com.alibaba.cloud.ai.example.manus.recorder.entity.AgentExecutionRecord;
import com.alibaba.cloud.ai.example.manus.recorder.entity.ThinkActRecord;
import com.alibaba.cloud.ai.example.manus.tool.TerminateTool;
import com.alibaba.cloud.ai.example.manus.tool.ToolCallBiFunctionDef;
import com.alibaba.cloud.ai.example.manus.tool.FormInputTool;
import com.alibaba.cloud.ai.example.manus.prompt.PromptLoader;

public class DynamicAgent extends ReActAgent {

	private static final String CURRENT_STEP_ENV_DATA_KEY = "current_step_env_data";

	private static final Logger log = LoggerFactory.getLogger(DynamicAgent.class);

	private final String agentName;

	private final String agentDescription;

	private final String nextStepPrompt;

	private ToolCallbackProvider toolCallbackProvider;

	private final List<String> availableToolKeys;

	private ChatResponse response;

	private Prompt userPrompt;

	protected ThinkActRecord thinkActRecord;

	private final ToolCallingManager toolCallingManager;

	private final UserInputService userInputService;

	public void clearUp(String planId) {
		Map<String, ToolCallBackContext> toolCallBackContext = toolCallbackProvider.getToolCallBackContext();
		for (ToolCallBackContext toolCallBack : toolCallBackContext.values()) {
			try {
				toolCallBack.getFunctionInstance().cleanup(planId);
			}
			catch (Exception e) {
				log.error("Error cleaning up tool callback context: {}", e.getMessage(), e);
			}
		}
		// Also remove any pending form input tool for this planId
		if (userInputService != null) {
			userInputService.removeFormInputTool(planId);
		}
	}

	public DynamicAgent(LlmService llmService, PlanExecutionRecorder planExecutionRecorder,
			ManusProperties manusProperties, String name, String description, String nextStepPrompt,
			List<String> availableToolKeys, ToolCallingManager toolCallingManager,
			Map<String, Object> initialAgentSetting, UserInputService userInputService, PromptLoader promptLoader) {
		super(llmService, planExecutionRecorder, manusProperties, initialAgentSetting, promptLoader);
		this.agentName = name;
		this.agentDescription = description;
		this.nextStepPrompt = nextStepPrompt;
		this.availableToolKeys = availableToolKeys;
		this.toolCallingManager = toolCallingManager;
		this.userInputService = userInputService;
	}

	@Override
	protected boolean think() {
		collectAndSetEnvDataForTools();

		AgentExecutionRecord planExecutionRecord = planExecutionRecorder.getCurrentAgentExecutionRecord(getPlanId());
		thinkActRecord = new ThinkActRecord(planExecutionRecord.getId());
		thinkActRecord.setActStartTime(LocalDateTime.now());
		planExecutionRecorder.recordThinkActExecution(getPlanId(), planExecutionRecord.getId(), thinkActRecord);

		try {
			return executeWithRetry(3);
		}
		catch (Exception e) {
			log.error(String.format("🚨 Oops! The %s's thinking process hit a snag: %s", getName(), e.getMessage()), e);
			log.info("Exception occurred", e);
			thinkActRecord.recordError(e.getMessage());
			return false;
		}
	}

	private boolean executeWithRetry(int maxRetries) throws Exception {
		int attempt = 0;
		while (attempt < maxRetries) {
			attempt++;
<<<<<<< HEAD
			List<Message> messages = new ArrayList<>();

			addThinkPrompt(messages);

=======
			Message systemMessage = getThinkMessage();
			// Use current env as user message
			Message currentStepEnvMessage = currentStepEnvMessage();
			// Record think message
			List<Message> thinkMessages = Arrays.asList(systemMessage, currentStepEnvMessage);
			thinkActRecord.startThinking(thinkMessages.toString());
			log.debug("Messages prepared for the prompt: {}", thinkMessages);
			// Build current prompt. System message is the first message.
			List<Message> messages = new ArrayList<>(Collections.singletonList(systemMessage));
			// Add history message.
			ChatMemory chatMemory = llmService.getAgentMemory();
			List<Message> historyMem = chatMemory.get(getPlanId());
			messages.addAll(historyMem);
			messages.add(currentStepEnvMessage);
			// Call the LLM
>>>>>>> 76699a0b
			ChatOptions chatOptions = ToolCallingChatOptions.builder().internalToolExecutionEnabled(false).build();
			userPrompt = new Prompt(messages, chatOptions);
			List<ToolCallback> callbacks = getToolCallList();
			ChatClient chatClient = llmService.getAgentChatClient();
			response = chatClient.prompt(userPrompt).toolCallbacks(callbacks).call().chatResponse();

			List<ToolCall> toolCalls = response.getResult().getOutput().getToolCalls();
			String responseByLLm = response.getResult().getOutput().getText();

			thinkActRecord.finishThinking(responseByLLm);

			log.info(String.format("✨ %s's thoughts: %s", getName(), responseByLLm));
			log.info(String.format("🛠️ %s selected %d tools to use", getName(), toolCalls.size()));

			if (!toolCalls.isEmpty()) {
				log.info(String.format("🧰 Tools being prepared: %s",
						toolCalls.stream().map(ToolCall::name).collect(Collectors.toList())));
				thinkActRecord.setActionNeeded(true);
				thinkActRecord.setToolName(toolCalls.get(0).name());
				thinkActRecord.setToolParameters(toolCalls.get(0).arguments());
				thinkActRecord.setStatus("SUCCESS");
				return true;
			}

			log.warn("Attempt {}: No tools selected. Retrying...", attempt);
		}

		thinkActRecord.setStatus("FAILED");
		return false;
	}

	@Override
	protected AgentExecResult act() {
		ToolExecutionResult toolExecutionResult = null;
		try {
			List<ToolCall> toolCalls = response.getResult().getOutput().getToolCalls();
			ToolCall toolCall = toolCalls.get(0);

			thinkActRecord.startAction("Executing tool: " + toolCall.name(), toolCall.name(), toolCall.arguments());

			toolExecutionResult = toolCallingManager.executeToolCalls(userPrompt, response);

			processMemory(toolExecutionResult);
			ToolResponseMessage toolResponseMessage = (ToolResponseMessage) toolExecutionResult.conversationHistory()
				.get(toolExecutionResult.conversationHistory().size() - 1);

			String llmCallResponse = toolResponseMessage.getResponses().get(0).responseData();

			log.info(String.format("🔧 Tool %s's executing result: %s", getName(), llmCallResponse));

			thinkActRecord.finishAction(llmCallResponse, "SUCCESS");
			String toolcallName = toolCall.name();

			// Handle FormInputTool logic
			if (FormInputTool.name.equals(toolcallName)) {
				ToolCallBiFunctionDef formInputToolDef = getToolCallBackContext(toolcallName).getFunctionInstance();
				if (formInputToolDef instanceof FormInputTool) {
					FormInputTool formInputTool = (FormInputTool) formInputToolDef;
					// Check if the tool is waiting for user input
					if (formInputTool.getInputState() == FormInputTool.InputState.AWAITING_USER_INPUT) {
						log.info("FormInputTool is awaiting user input for planId: {}", getPlanId());
						userInputService.storeFormInputTool(getPlanId(), formInputTool);
						// Wait for user input or timeout
						waitForUserInputOrTimeout(formInputTool);

						// After waiting, check the state again
						if (formInputTool.getInputState() == FormInputTool.InputState.INPUT_RECEIVED) {
							log.info("User input received for planId: {}", getPlanId());
							// The UserInputService.submitUserInputs would have updated
							// the tool's internal state.
							// We can now get the updated state string for the LLM.

							UserMessage userMessage = UserMessage.builder()
								.text("User input received for form: " + formInputTool.getCurrentToolStateString())
								.build();
							processUserInputToMemory(userMessage); // Process user input
																	// to memory
							llmCallResponse = formInputTool.getCurrentToolStateString();

						}
						else if (formInputTool.getInputState() == FormInputTool.InputState.INPUT_TIMEOUT) {
							log.warn("Input timeout occurred for FormInputTool for planId: {}", getPlanId());
							// Handle input timeout

							UserMessage userMessage = UserMessage.builder()
								.text("Input timeout occurred for form: ")
								.build();
							processUserInputToMemory(userMessage);
							userInputService.removeFormInputTool(getPlanId()); // Clean up
							return new AgentExecResult("Input timeout occurred.", AgentState.IN_PROGRESS); // Or
																											// FAILED
						}
					}
				}
			}

			// If the tool is TerminateTool, return completed state
			if (TerminateTool.name.equals(toolcallName)) {
				userInputService.removeFormInputTool(getPlanId()); // Clean up any pending
																	// form
				return new AgentExecResult(llmCallResponse, AgentState.COMPLETED);
			}

			return new AgentExecResult(llmCallResponse, AgentState.IN_PROGRESS);
		}
		catch (Exception e) {

			log.error(e.getMessage());
			log.info("Exception occurred", e);
			thinkActRecord.recordError(e.getMessage());
			userInputService.removeFormInputTool(getPlanId()); // Clean up on error
			processMemory(toolExecutionResult); // Process memory even on error
			return new AgentExecResult(e.getMessage(), AgentState.FAILED);
		}
	}

	private void processUserInputToMemory(UserMessage userMessage) {
		if (userMessage != null && userMessage.getText() != null) {
			// Process the user message to update memory
			String userInput = userMessage.getText();

			if (!StringUtils.isBlank(userInput)) {
				// Add user input to memory

				llmService.getAgentMemory().add(getPlanId(), userMessage);

			}
		}
	}

	private void processMemory(ToolExecutionResult toolExecutionResult) {
		if (toolExecutionResult == null) {
			return;
		}
		// Process the conversation history to update memory
		List<Message> messages = toolExecutionResult.conversationHistory();
		if (messages.isEmpty()) {
			return;
		}
		// clear current plan memory
		llmService.getAgentMemory().clear(getPlanId());
		for (Message message : messages) {
			// exclude all system message
			if (message instanceof SystemMessage) {
				continue;
			}
			// exclude env data message
			if (message instanceof UserMessage userMessage
					&& userMessage.getMetadata().containsKey(CURRENT_STEP_ENV_DATA_KEY)) {
				continue;
			}
			// only keep assistant message and tool_call message
			llmService.getAgentMemory().add(getPlanId(), message);
		}
	}

	@Override
	public String getName() {
		return this.agentName;
	}

	@Override
	public String getDescription() {
		return this.agentDescription;
	}

	@Override
	protected Message getNextStepWithEnvMessage() {
		if (StringUtils.isBlank(this.nextStepPrompt)) {
			return new UserMessage("");
		}
		PromptTemplate promptTemplate = new SystemPromptTemplate(this.nextStepPrompt);
		Message userMessage = promptTemplate.createMessage(getMergedData());
		return userMessage;
	}

	private Map<String, Object> getMergedData() {
		Map<String, Object> data = new HashMap<>();
		data.putAll(getInitSettingData());
		data.put(PlanExecutor.EXECUTION_ENV_STRING_KEY, convertEnvDataToString());
		return data;
	}

	@Override
	protected Message getThinkMessage() {
		Message baseThinkPrompt = super.getThinkMessage();
		Message nextStepWithEnvMessage = getNextStepWithEnvMessage();
		SystemMessage thinkMessage = new SystemMessage(
				baseThinkPrompt.getText() + System.lineSeparator() + nextStepWithEnvMessage.getText());
		return thinkMessage;
	}

	/**
	 * Current step env data
	 * @return User message for current step environment data
	 */
	private Message currentStepEnvMessage() {
		Message stepEnvMessage = promptLoader.createUserMessage("agent/current-step-env.txt", getMergedData());
		// mark as current step env data
		stepEnvMessage.getMetadata().put(CURRENT_STEP_ENV_DATA_KEY, Boolean.TRUE);
		return stepEnvMessage;
	}

	private ToolCallBackContext getToolCallBackContext(String toolKey) {
		Map<String, ToolCallBackContext> toolCallBackContext = toolCallbackProvider.getToolCallBackContext();
		if (toolCallBackContext.containsKey(toolKey)) {
			return toolCallBackContext.get(toolKey);
		}
		else {
			log.warn("Tool callback for {} not found in the map.", toolKey);
			return null;
		}
	}

	@Override
	public List<ToolCallback> getToolCallList() {
		List<ToolCallback> toolCallbacks = new ArrayList<>();
		Map<String, ToolCallBackContext> toolCallBackContext = toolCallbackProvider.getToolCallBackContext();
		for (String toolKey : availableToolKeys) {
			if (toolCallBackContext.containsKey(toolKey)) {
				ToolCallBackContext toolCallback = toolCallBackContext.get(toolKey);
				if (toolCallback != null) {
					toolCallbacks.add(toolCallback.getToolCallback());
				}
			}
			else {
				log.warn("Tool callback for {} not found in the map.", toolKey);
			}
		}
		return toolCallbacks;
	}

	public void addEnvData(String key, String value) {
		Map<String, Object> data = super.getInitSettingData();
		if (data == null) {
			throw new IllegalStateException("Data map is null. Cannot add environment data.");
		}
		data.put(key, value);
	}

	public void setToolCallbackProvider(ToolCallbackProvider toolCallbackProvider) {
		this.toolCallbackProvider = toolCallbackProvider;
	}

	protected String collectEnvData(String toolCallName) {
		ToolCallBackContext context = toolCallbackProvider.getToolCallBackContext().get(toolCallName);
		if (context != null) {
			return context.getFunctionInstance().getCurrentToolStateString();
		}
		// If corresponding tool callback context is not found, return empty string
		return "";
	}

	public void collectAndSetEnvDataForTools() {

		Map<String, Object> toolEnvDataMap = new HashMap<>();

		Map<String, Object> oldMap = getEnvData();
		toolEnvDataMap.putAll(oldMap);

		// Overwrite old data with new data
		for (String toolKey : availableToolKeys) {
			String envData = collectEnvData(toolKey);
			toolEnvDataMap.put(toolKey, envData);
		}
		log.debug("Collected tool environment data: {}", toolEnvDataMap);

		setEnvData(toolEnvDataMap);
	}

	public String convertEnvDataToString() {
		StringBuilder envDataStringBuilder = new StringBuilder();

		for (String toolKey : availableToolKeys) {
			Object value = getEnvData().get(toolKey);
			if (value == null || value.toString().isEmpty()) {
				continue; // Skip tools with no data
			}
			envDataStringBuilder.append(toolKey).append(" context information:\n");
			envDataStringBuilder.append("    ").append(value.toString()).append("\n");
		}

		return envDataStringBuilder.toString();
	}

	// Add a method to wait for user input or handle timeout.
	private void waitForUserInputOrTimeout(FormInputTool formInputTool) {
		log.info("Waiting for user input for planId: {}...", getPlanId());
		long startTime = System.currentTimeMillis();
		// Get timeout from ManusProperties and convert to milliseconds
		long userInputTimeoutMs = getManusProperties().getUserInputTimeout() * 1000L;

		while (formInputTool.getInputState() == FormInputTool.InputState.AWAITING_USER_INPUT) {
			if (System.currentTimeMillis() - startTime > userInputTimeoutMs) {
				log.warn("Timeout waiting for user input for planId: {}", getPlanId());
				formInputTool.handleInputTimeout(); // This will change its state to
													// INPUT_TIMEOUT
				break;
			}
			try {
				// Poll for input state change. In a real scenario, this might involve
				// a more sophisticated mechanism like a Future or a callback from the UI.
				TimeUnit.MILLISECONDS.sleep(500); // Check every 500ms
			}
			catch (InterruptedException e) {
				log.warn("Interrupted while waiting for user input for planId: {}", getPlanId());
				Thread.currentThread().interrupt();
				formInputTool.handleInputTimeout(); // Treat interruption as timeout for
													// simplicity
				break;
			}
		}
		if (formInputTool.getInputState() == FormInputTool.InputState.INPUT_RECEIVED) {
			log.info("User input received for planId: {}", getPlanId());
		}
		else if (formInputTool.getInputState() == FormInputTool.InputState.INPUT_TIMEOUT) {
			log.warn("User input timed out for planId: {}", getPlanId());
		}
	}

}<|MERGE_RESOLUTION|>--- conflicted
+++ resolved
@@ -139,12 +139,6 @@
 		int attempt = 0;
 		while (attempt < maxRetries) {
 			attempt++;
-<<<<<<< HEAD
-			List<Message> messages = new ArrayList<>();
-
-			addThinkPrompt(messages);
-
-=======
 			Message systemMessage = getThinkMessage();
 			// Use current env as user message
 			Message currentStepEnvMessage = currentStepEnvMessage();
@@ -160,7 +154,6 @@
 			messages.addAll(historyMem);
 			messages.add(currentStepEnvMessage);
 			// Call the LLM
->>>>>>> 76699a0b
 			ChatOptions chatOptions = ToolCallingChatOptions.builder().internalToolExecutionEnabled(false).build();
 			userPrompt = new Prompt(messages, chatOptions);
 			List<ToolCallback> callbacks = getToolCallList();
