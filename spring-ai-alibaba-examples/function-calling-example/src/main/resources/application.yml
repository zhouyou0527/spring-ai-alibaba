spring:
  application:
    name: function-calling-example

  ai:
    dashscope:
<<<<<<< HEAD
      api-key: ${AI_DASHSCOPE_API_KEY}
    alibaba:
      plugin:
=======
      api-key:  ${AI_DASHSCOPE_API_KEY}
    alibaba:
      plugin:
        dingtalk:
          enabled: true
          custom-robot-access-token: ${spring.ai.alibaba.plugin.dingtalk.custom-robot-access-token} # accessToken of custom robot
          custom-robot-signature: ${spring.ai.alibaba.plugin.dingtalk.custom-robot-signature}     # sign of custom robot
>>>>>>> 5a96a931
        bing:
          enabled: true
          token: ${AI_BING_TOKEN}<|MERGE_RESOLUTION|>--- conflicted
+++ resolved
@@ -4,11 +4,6 @@
 
   ai:
     dashscope:
-<<<<<<< HEAD
-      api-key: ${AI_DASHSCOPE_API_KEY}
-    alibaba:
-      plugin:
-=======
       api-key:  ${AI_DASHSCOPE_API_KEY}
     alibaba:
       plugin:
@@ -16,7 +11,6 @@
           enabled: true
           custom-robot-access-token: ${spring.ai.alibaba.plugin.dingtalk.custom-robot-access-token} # accessToken of custom robot
           custom-robot-signature: ${spring.ai.alibaba.plugin.dingtalk.custom-robot-signature}     # sign of custom robot
->>>>>>> 5a96a931
         bing:
           enabled: true
           token: ${AI_BING_TOKEN}