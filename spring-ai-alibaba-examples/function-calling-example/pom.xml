<?xml version="1.0" encoding="UTF-8"?>

<!--
   Copyright 2023-2024 the original author or authors.

   Licensed under the Apache License, Version 2.0 (the "License");
   you may not use this file except in compliance with the License.
   You may obtain a copy of the License at

        https://www.apache.org/licenses/LICENSE-2.0

   Unless required by applicable law or agreed to in writing, software
   distributed under the License is distributed on an "AS IS" BASIS,
   WITHOUT WARRANTIES OR CONDITIONS OF ANY KIND, either express or implied.
   See the License for the specific language governing permissions and
   limitations under the License.
-->

<project xmlns="http://maven.apache.org/POM/4.0.0" xmlns:xsi="http://www.w3.org/2001/XMLSchema-instance"
	xsi:schemaLocation="http://maven.apache.org/POM/4.0.0 https://maven.apache.org/xsd/maven-4.0.0.xsd">
	<modelVersion>4.0.0</modelVersion>
	<parent>
		<groupId>org.springframework.boot</groupId>
		<artifactId>spring-boot-starter-parent</artifactId>
		<version>3.3.3</version>
		<relativePath/> <!-- lookup parent from repository -->
	</parent>
	<groupId>com.alibaba.cloud.ai</groupId>
	<artifactId>function-calling-example</artifactId>
	<version>0.0.1-SNAPSHOT</version>
	<name>function-calling-example</name>
	<description>Demo project for Spring AI Alibaba</description>

	<properties>
		<project.build.sourceEncoding>UTF-8</project.build.sourceEncoding>
		<project.reporting.outputEncoding>UTF-8</project.reporting.outputEncoding>
		<maven.compiler.source>17</maven.compiler.source>
		<maven.compiler.target>17</maven.compiler.target>
		<maven-deploy-plugin.version>3.1.1</maven-deploy-plugin.version>

		<!-- Spring AI -->
		<spring-ai-alibaba.version>1.0.0-M3.2</spring-ai-alibaba.version>
	</properties>

	<dependencies>
		<dependency>
			<groupId>com.alibaba.cloud.ai</groupId>
			<artifactId>spring-ai-alibaba-starter</artifactId>
			<version>${spring-ai-alibaba.version}</version>
		</dependency>

		<dependency>
			<groupId>org.springframework.boot</groupId>
			<artifactId>spring-boot-starter-web</artifactId>
		</dependency>
		<dependency>
			<groupId>com.alibaba.cloud.ai</groupId>
<<<<<<< HEAD
			<artifactId>spring-ai-alibaba-starter-plugin-baidusearch</artifactId>
			<version>${spring-ai-alibaba.version}</version>
=======
			<artifactId>spring-ai-alibaba-starter-plugin-time</artifactId>
			<version>1.0.0-M3.2</version>
>>>>>>> 1ca8719a
		</dependency>

		<dependency>
			<groupId>com.alibaba.cloud.ai</groupId>
<<<<<<< HEAD
			<artifactId>spring-ai-alibaba-starter-plugin-bingsearch</artifactId>
			<version>${spring-ai-alibaba.version}</version>
=======
			<artifactId>spring-ai-alibaba-starter-plugin-baidusearch</artifactId>
			<version>1.0.0-M3.2</version>
		</dependency>
		<dependency>
			<groupId>com.alibaba.cloud.ai</groupId>
			<artifactId>spring-ai-alibaba-starter-plugin-bingsearch</artifactId>
			<version>1.0.0-M3.2</version>
>>>>>>> 1ca8719a
		</dependency>

		<!--DingTalk-related plugins-->
		<dependency>
			<groupId>com.alibaba.cloud.ai</groupId>
			<artifactId>spring-ai-alibaba-starter-plugin-dingtalk</artifactId>
			<version>${spring-ai-alibaba.version}</version>
		</dependency>

	</dependencies>

	<build>
		<plugins>
			<plugin>
				<groupId>org.springframework.boot</groupId>
				<artifactId>spring-boot-maven-plugin</artifactId>
			</plugin>
			<plugin>
				<groupId>org.apache.maven.plugins</groupId>
				<artifactId>maven-deploy-plugin</artifactId>
				<version>${maven-deploy-plugin.version}</version>
				<configuration>
					<skip>true</skip>
				</configuration>
			</plugin>
		</plugins>
	</build>

	<repositories>
		<repository>
			<id>spring-milestones</id>
			<name>Spring Milestones</name>
			<url>https://repo.spring.io/milestone</url>
			<snapshots>
				<enabled>false</enabled>
			</snapshots>
		</repository>
	</repositories>

</project><|MERGE_RESOLUTION|>--- conflicted
+++ resolved
@@ -53,34 +53,25 @@
 			<groupId>org.springframework.boot</groupId>
 			<artifactId>spring-boot-starter-web</artifactId>
 		</dependency>
+
+        <dependency>
+            <groupId>com.alibaba.cloud.ai</groupId>
+            <artifactId>spring-ai-alibaba-starter-plugin-time</artifactId>
+            <version>${spring-ai-alibaba.version}</version>
+        </dependency>
+
 		<dependency>
 			<groupId>com.alibaba.cloud.ai</groupId>
-<<<<<<< HEAD
 			<artifactId>spring-ai-alibaba-starter-plugin-baidusearch</artifactId>
 			<version>${spring-ai-alibaba.version}</version>
-=======
-			<artifactId>spring-ai-alibaba-starter-plugin-time</artifactId>
-			<version>1.0.0-M3.2</version>
->>>>>>> 1ca8719a
 		</dependency>
 
 		<dependency>
 			<groupId>com.alibaba.cloud.ai</groupId>
-<<<<<<< HEAD
 			<artifactId>spring-ai-alibaba-starter-plugin-bingsearch</artifactId>
 			<version>${spring-ai-alibaba.version}</version>
-=======
-			<artifactId>spring-ai-alibaba-starter-plugin-baidusearch</artifactId>
-			<version>1.0.0-M3.2</version>
-		</dependency>
-		<dependency>
-			<groupId>com.alibaba.cloud.ai</groupId>
-			<artifactId>spring-ai-alibaba-starter-plugin-bingsearch</artifactId>
-			<version>1.0.0-M3.2</version>
->>>>>>> 1ca8719a
 		</dependency>
 
-		<!--DingTalk-related plugins-->
 		<dependency>
 			<groupId>com.alibaba.cloud.ai</groupId>
 			<artifactId>spring-ai-alibaba-starter-plugin-dingtalk</artifactId>
